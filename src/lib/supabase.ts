--- conflicted
+++ resolved
@@ -1,4 +1,3 @@
-<<<<<<< HEAD
 import { createClient, SupabaseClient } from '@supabase/supabase-js';
 
 const supabaseUrl: string | undefined = process.env.NEXT_PUBLIC_SUPABASE_URL;
@@ -21,11 +20,3 @@
 
 
 export { supabase }; // Export the supabase client directly
-=======
-import { createClient } from '@supabase/supabase-js'
-
-const supabaseUrl = process.env.NEXT_PUBLIC_SUPABASE_URL!
-const supabaseAnonKey = process.env.NEXT_PUBLIC_SUPABASE_ANON_KEY!
-
-export const supabase = createClient(supabaseUrl, supabaseAnonKey)
->>>>>>> e9c01151
