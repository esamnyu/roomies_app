// Add these types to your existing api.ts file
import { ReactNode } from 'react' // Assuming ReactNode might be used elsewhere or was part of your original setup
import { supabase } from './supabase'

// Types
export interface Profile {
  id: string
  name: string
  avatar_url?: string
  created_at: string
  updated_at: string
}

export interface Household {
  memberCount: ReactNode // Keep if used, otherwise can be removed if not part of Household actual data model
  id: string
  name: string
  created_by: string
  created_at: string
  updated_at: string
}

export interface HouseholdMember {
  id: string
  household_id: string
  user_id: string
  role: 'admin' | 'member'
  joined_at: string
  profiles?: Profile
  households?: Household
}

export interface Expense {
  id: string
  household_id: string
  description: string
  amount: number
  paid_by: string
  date: string
  created_at: string
  updated_at: string
  profiles?: Profile
  expense_splits?: ExpenseSplit[]
}

export interface ExpenseSplit {
  id: string
  expense_id: string
  user_id: string
  amount: number
  settled: boolean
  settled_at?: string
  profiles?: Profile
}

export interface Task {
  id: string
  household_id: string
  title: string
  assigned_to?: string
  completed: boolean
  completed_at?: string
  created_at: string
  updated_at: string
  profiles?: Profile
}

export interface Settlement {
  id: string
  household_id: string
  payer_id: string
  payee_id: string
  amount: number
  description?: string
  created_at: string
  payer_profile?: Profile
  payee_profile?: Profile
}

export interface RecurringExpense {
  id: string
  household_id: string
  description: string
  amount: number
  frequency: 'weekly' | 'biweekly' | 'monthly' | 'quarterly' | 'yearly'
  day_of_month?: number
  day_of_week?: number
  next_due_date: string
  is_active: boolean
  created_by: string
  created_at: string
  updated_at: string
}

export interface Notification {
  id: string
  user_id: string
  household_id: string | null
  type: 'expense_added' | 'payment_reminder' | 'task_assigned' | 'task_completed' | 'settlement_recorded' | 'recurring_expense_added' | 'member_joined' | 'member_left'
  title: string
  message: string
  data: any
  is_read: boolean
  read_at: string | null
  created_at: string
  updated_at: string
}

// Auth functions
export const signUp = async (email: string, password: string, name: string) => {
  const { data, error } = await supabase.auth.signUp({
    email,
    password,
    options: {
      data: { name }
    }
  })
  return { data, error }
}

export const signIn = async (email: string, password: string) => {
  const { data, error } = await supabase.auth.signInWithPassword({
    email,
    password
  })
  return { data, error }
}

export const signOut = async () => {
  const { error } = await supabase.auth.signOut()
  return { error }
}

export const getSession = async () => {
  const { data: { session }, error } = await supabase.auth.getSession()
  return { session, error }
}

// Profile functions
export const getProfile = async (userId: string) => {
  const { data, error } = await supabase
    .from('profiles')
    .select('*')
    .eq('id', userId)
    .single()

  return { data, error }
}

export const updateProfile = async (userId: string, updates: Partial<Profile>) => {
  const { data, error } = await supabase
    .from('profiles')
    .update(updates)
    .eq('id', userId)
    .select()
    .single()

  return { data, error }
}

// Household functions
export const createHousehold = async (name: string) => {
  const { data: { user } } = await supabase.auth.getUser()
  if (!user) throw new Error('Not authenticated')

  // Create household
  const { data: household, error: householdError } = await supabase
    .from('households')
    .insert({ name, created_by: user.id })
    .select()
    .single()

  if (householdError) throw householdError

  // Add creator as admin member
  const { error: memberError } = await supabase
    .from('household_members')
    .insert({
      household_id: household.id,
      user_id: user.id,
      role: 'admin'
    })

  if (memberError) throw memberError

  return household
}

// OPTIMIZED: Single query with proper joins
export const getUserHouseholds = async () => {
  const { data: { user } } = await supabase.auth.getUser()
  if (!user) throw new Error('Not authenticated')

  // Get all households with member count in a single query
  const { data, error } = await supabase
    .rpc('get_user_households_with_counts', {
      p_user_id: user.id
    })

  if (error) throw error
  return data || []
}

// OPTIMIZED: Get all household data in one call
export const getHouseholdData = async (householdId: string) => {
  const { data, error } = await supabase
    .rpc('get_household_data', {
      p_household_id: householdId
    })

  if (error) throw error
  return data
}

export const getHouseholdMembers = async (householdId: string) => {
  const { data, error } = await supabase
    .from('household_members')
    .select(`
      *,
      profiles (*),
      households (*)
    `)
    .eq('household_id', householdId)

  if (error) throw error
  return data || []
}

// Expense functions
// Updated createExpense function to include isRecurring flag
export const createExpense = async (
  householdId: string,
  description: string,
  amount: number,
  date?: string,
  isRecurring: boolean = false // Added isRecurring flag
) => {
  const { data: { user } } = await supabase.auth.getUser()
  if (!user) throw new Error('Not authenticated')

  // Add (Recurring) to description if it's from a recurring expense
  const finalDescription = isRecurring ? `${description} (Recurring)` : description

  // Use the database function to create expense with splits
  const { data, error } = await supabase
    .rpc('create_expense_with_splits', {
      p_household_id: householdId,
      p_description: finalDescription, // Use finalDescription
      p_amount: amount,
      p_paid_by: user.id,
      p_date: date || new Date().toISOString().split('T')[0]
    })

  if (error) throw error
  return data
}

export const getHouseholdExpenses = async (householdId: string) => {
  const { data, error } = await supabase
    .from('expenses')
    .select(`
      *,
      profiles:paid_by (
        id,
        name,
        avatar_url
      ),
      expense_splits (
        *,
        profiles:user_id (
          id,
          name,
          avatar_url
        )
      )
    `)
    .eq('household_id', householdId)
    .order('date', { ascending: false })
    .order('created_at', { ascending: false })

  if (error) throw error
  return data || []
}

export const markExpenseSettled = async (expenseId: string, userId: string) => {
  const { data, error } = await supabase
    .from('expense_splits')
    .update({
      settled: true,
      settled_at: new Date().toISOString()
    })
    .eq('expense_id', expenseId)
    .eq('user_id', userId)

  if (error) throw error
  return data
}

// Task functions
export const createTask = async (
  householdId: string,
  title: string,
  assignedTo?: string
) => {
  const taskData: any = {
    household_id: householdId,
    title,
    completed: false
  }

  if (assignedTo) {
    taskData.assigned_to = assignedTo
  }

  const { data, error } = await supabase
    .from('tasks')
    .insert(taskData)
    .select(`
      *,
      profiles:assigned_to (
        id,
        name,
        avatar_url
      )
    `)
    .single()

  if (error) throw error
  return data
}

export const getHouseholdTasks = async (householdId: string) => {
  const { data, error } = await supabase
    .from('tasks')
    .select(`
      *,
      profiles:assigned_to (
        id,
        name,
        avatar_url
      )
    `)
    .eq('household_id', householdId)
    .order('completed', { ascending: true })
    .order('created_at', { ascending: false })

  if (error) throw error
  return data || []
}

export const updateTask = async (taskId: string, updates: Partial<Task>) => {
  const { data, error } = await supabase
    .from('tasks')
    .update(updates)
    .eq('id', taskId)
    .select(`
      *,
      profiles:assigned_to (
        id,
        name,
        avatar_url
      )
    `)
    .single()

  if (error) throw error
  return data
}

export const completeTask = async (taskId: string) => {
  return updateTask(taskId, {
    completed: true,
    completed_at: new Date().toISOString()
  })
}

// Settlement functions
export const createSettlement = async (
  householdId: string,
  payeeId: string,
  amount: number,
  description?: string
) => {
  const { data: { user } } = await supabase.auth.getUser()
  if (!user) throw new Error('Not authenticated')

  const { data, error } = await supabase
    .from('settlements')
    .insert({
      household_id: householdId,
      payer_id: user.id,
      payee_id: payeeId,
      amount,
      description: description || `Payment from ${user.id} to ${payeeId}`
    })
    .select(`
      *,
      payer_profile:payer_id (
        id,
        name,
        avatar_url
      ),
      payee_profile:payee_id (
        id,
        name,
        avatar_url
      )
    `)
    .single()

  if (error) throw error
  return data
}

export const getHouseholdSettlements = async (householdId: string) => {
  const { data, error } = await supabase
    .from('settlements')
    .select(`
      *,
      payer_profile:payer_id (
        id,
        name,
        avatar_url
      ),
      payee_profile:payee_id (
        id,
        name,
        avatar_url
      )
    `)
    .eq('household_id', householdId)
    .order('created_at', { ascending: false })
    .limit(50)

  if (error) throw error
  return data || []
}

// Invitation functions
export const inviteToHousehold = async (householdId: string, email: string) => {
  const { data: { user } } = await supabase.auth.getUser()
  if (!user) throw new Error('Not authenticated')

  const { data, error } = await supabase
    .from('invitations')
    .insert({
      household_id: householdId,
      invited_by: user.id,
      email
    })
    .select()
    .single()

  if (error) throw error

  // TODO: Send invitation email using Supabase Edge Functions or external service

  return data
}

// Recurring Expense functions
// Create a recurring expense
export const createRecurringExpense = async (
  householdId: string,
  description: string,
  amount: number,
  frequency: RecurringExpense['frequency'],
  startDate: Date,
  dayOfMonth?: number,
  dayOfWeek?: number
) => {
  const { data: { user } } = await supabase.auth.getUser()
  if (!user) throw new Error('Not authenticated')

  const nextDueDate = calculateNextDueDate(startDate, frequency, dayOfMonth, dayOfWeek)

  const { data, error } = await supabase
    .from('recurring_expenses')
    .insert({
      household_id: householdId,
      description,
      amount,
      frequency,
      day_of_month: dayOfMonth,
      day_of_week: dayOfWeek,
      next_due_date: nextDueDate,
      created_by: user.id,
      is_active: true // Assuming new recurring expenses are active by default
    })
    .select()
    .single()

  if (error) throw error
  return data
}

// Get household recurring expenses
export const getHouseholdRecurringExpenses = async (householdId: string) => {
  const { data, error } = await supabase
    .from('recurring_expenses')
    .select('*')
    .eq('household_id', householdId)
    .eq('is_active', true)
    .order('next_due_date', { ascending: true })

  if (error) throw error
  return data || []
}

// Process due recurring expenses
export const processDueRecurringExpenses = async (householdId: string) => {
  const today = new Date().toISOString().split('T')[0]

  const { data: dueExpenses, error: fetchError } = await supabase
    .from('recurring_expenses')
    .select('*')
    .eq('household_id', householdId)
    .eq('is_active', true)
    .lte('next_due_date', today)

  if (fetchError) {
    console.error('Error fetching due recurring expenses:', fetchError)
    throw fetchError
  }

  if (!dueExpenses) {
    console.log('No due recurring expenses to process.');
    return;
  }

  for (const recurring of dueExpenses) {
    try {
      // Create the expense, flagging it as recurring
<<<<<<< HEAD
      await createExpense( // This might need to be createExpenseV2 or createExpenseWithCustomSplits if default is not equal split
=======
      await createExpense(
>>>>>>> 03e36ced
        recurring.household_id,
        recurring.description,
        recurring.amount,
        recurring.next_due_date,
        true // Mark as recurring
      )

      // Update next due date
      const nextDate = calculateNextDueDate(
        new Date(recurring.next_due_date),
        recurring.frequency,
        recurring.day_of_month,
        recurring.day_of_week
      )

      const { error: updateError } = await supabase
        .from('recurring_expenses')
        .update({ next_due_date: nextDate })
        .eq('id', recurring.id)

      if (updateError) {
        console.error(`Error updating next due date for recurring expense ${recurring.id}:`, updateError)
        // Decide if you want to throw here or continue processing others
      }
    } catch (processError) {
        console.error(`Error processing recurring expense ${recurring.id}:`, processError)
        // Decide if you want to throw here or continue processing others
    }
  }
}

// Notification functions
// Get user's notifications
export const getNotifications = async (limit = 50, onlyUnread = false) => {
  const { data: { user } } = await supabase.auth.getUser()
  if (!user) throw new Error('Not authenticated')

  let query = supabase
    .from('notifications')
    .select('*')
    .eq('user_id', user.id)
    .order('created_at', { ascending: false })
    .limit(limit)

  if (onlyUnread) {
    query = query.eq('is_read', false)
  }

  const { data, error } = await query

  if (error) throw error
  return data || []
}

// Get unread notification count
export const getUnreadNotificationCount = async () => {
  const { data: { user } } = await supabase.auth.getUser()
  if (!user) throw new Error('Not authenticated')

  const { data, error } = await supabase
    .rpc('get_unread_notification_count', {
      p_user_id: user.id
    })

  if (error) throw error
  return data || 0
}

// Mark notifications as read
export const markNotificationsRead = async (notificationIds: string[]) => {
  const { error } = await supabase
    .rpc('mark_notifications_read', {
      p_notification_ids: notificationIds
    })

  if (error) throw error
}

// Mark all notifications as read
export const markAllNotificationsRead = async () => {
  const { data: { user } } = await supabase.auth.getUser()
  if (!user) throw new Error('Not authenticated')

  const { error } = await supabase
    .from('notifications')
    .update({
      is_read: true,
      read_at: new Date().toISOString(),
      updated_at: new Date().toISOString()
    })
    .eq('user_id', user.id)
    .eq('is_read', false)

  if (error) throw error
}

// Create a manual notification (for custom notifications)
export const createNotification = async (
  userId: string,
  type: Notification['type'],
  title: string,
  message: string,
  householdId?: string,
  data?: any
) => {
  const { data: notification, error } = await supabase
    .from('notifications')
    .insert({
      user_id: userId,
      household_id: householdId,
      type,
      title,
      message,
      data: data || {}
    })
    .select()
    .single()

  if (error) throw error
  return notification
}

// Subscribe to real-time notifications
export const subscribeToNotifications = (
  userId: string,
  onNotification: (notification: Notification) => void
) => {
  const subscription = supabase
    .channel(`notifications:${userId}`)
    .on(
      'postgres_changes',
      {
        event: 'INSERT',
        schema: 'public',
        table: 'notifications',
        filter: `user_id=eq.${userId}`
      },
      (payload) => {
        onNotification(payload.new as Notification)
      }
    )
    .subscribe()

  return subscription
}

// Send a payment reminder to specific user
export const sendPaymentReminder = async (
  householdId: string,
  debtorId: string,
  amount: number
) => {
  const { data: { user } } = await supabase.auth.getUser()
  if (!user) throw new Error('Not authenticated')

  const { data: creditorProfile } = await getProfile(user.id) // Make sure getProfile returns { data, error }

  if (!creditorProfile) throw new Error('Creditor profile not found') // Add error handling

  return createNotification(
    debtorId,
    'payment_reminder',
    'Payment Reminder',
    `${creditorProfile.name} has sent you a reminder: You owe $${amount.toFixed(2)}`,
    householdId,
    {
      amount,
      creditor_id: user.id,
      manual_reminder: true
    }
  )
}


// Helper function to calculate next due date
const calculateNextDueDate = (
  currentDate: Date,
  frequency: RecurringExpense['frequency'],
  dayOfMonth?: number,
  dayOfWeek?: number // Note: dayOfWeek is not currently used in this logic but is kept for potential future use
): string => {
  const date = new Date(currentDate)

  switch (frequency) {
    case 'weekly':
      date.setDate(date.getDate() + 7)
      break
    case 'biweekly':
      date.setDate(date.getDate() + 14)
      break
    case 'monthly':
      // Move to the next month
      date.setMonth(date.getMonth() + 1)
      if (dayOfMonth) {
        // If dayOfMonth is specified, try to set it.
        // Cap at the actual number of days in the new month.
        const lastDayOfNewMonth = new Date(date.getFullYear(), date.getMonth() + 1, 0).getDate();
        date.setDate(Math.min(dayOfMonth, lastDayOfNewMonth));
      } else {
        // If dayOfMonth is not specified, it will keep the current day of the month,
        // or roll over if the next month is shorter (e.g. Jan 31 -> Feb 28/29)
        // This behavior might need adjustment based on desired logic if dayOfMonth is often omitted.
      }
      break
    case 'quarterly':
      date.setMonth(date.getMonth() + 3)
      // Similar logic for dayOfMonth could be applied here if needed
      if (dayOfMonth) {
        const lastDayOfNewMonth = new Date(date.getFullYear(), date.getMonth() + 1, 0).getDate();
        date.setDate(Math.min(dayOfMonth, lastDayOfNewMonth));
      }
      break
    case 'yearly':
      date.setFullYear(date.getFullYear() + 1)
      // Similar logic for dayOfMonth could be applied here if needed
      if (dayOfMonth) {
         const lastDayOfNewMonth = new Date(date.getFullYear(), date.getMonth() + 1, 0).getDate();
        date.setDate(Math.min(dayOfMonth, lastDayOfNewMonth));
      }
      break
  }

  return date.toISOString().split('T')[0]
}


// Balance calculation helper - now includes settlements
export const calculateBalances = (
  expenses: Expense[],
  members: HouseholdMember[],
  settlements?: Settlement[]
): { userId: string; balance: number; profile: Profile }[] => {
  const balanceMap = new Map<string, number>()

  // Initialize all members with 0 balance
  members.forEach(member => {
    balanceMap.set(member.user_id, 0)
  })

  // Calculate balances based on expenses and splits
  expenses.forEach(expense => {
    // Add what the payer is owed
    const payerBalance = balanceMap.get(expense.paid_by) || 0
    balanceMap.set(expense.paid_by, payerBalance + expense.amount)

    // Subtract what each person owes
    expense.expense_splits?.forEach(split => {
      if (!split.settled) {
        const currentBalance = balanceMap.get(split.user_id) || 0
        balanceMap.set(split.user_id, currentBalance - split.amount)
      }
    })
  })

  // Apply settlements if provided
  if (settlements) {
    settlements.forEach(settlement => {
      // Payer's balance decreases (they paid money)
      const payerBalance = balanceMap.get(settlement.payer_id) || 0
      balanceMap.set(settlement.payer_id, payerBalance - settlement.amount)

      // Payee's balance increases (they received money)
      const payeeBalance = balanceMap.get(settlement.payee_id) || 0
      balanceMap.set(settlement.payee_id, payeeBalance + settlement.amount)
    })
  }

  // Convert to array with profile information
  return Array.from(balanceMap.entries()).map(([userId, balance]) => {
    const member = members.find(m => m.user_id === userId)
    // Ensure profile exists before trying to access it, provide a fallback or handle error
    if (!member?.profiles) {
        console.warn(`Profile not found for user ID: ${userId} in calculateBalances. This might indicate an issue with data consistency or household membership.`);
        // Depending on requirements, you might return a default profile, skip this user, or throw an error.
        // For now, returning a partial object or skipping might be safer than a runtime error.
        // This example will skip users without profiles to prevent errors, adjust as needed.
        return null;
    }
    return {
      userId,
      balance: Math.round(balance * 100) / 100, // Round to 2 decimal places
      profile: member.profiles
    }
  }).filter(Boolean) as { userId: string; balance: number; profile: Profile }[]; // Filter out nulls and assert type
}

// Smart settlement suggestions
export const getSettlementSuggestions = (
  balances: ReturnType<typeof calculateBalances>
): { from: string; to: string; amount: number; fromProfile: Profile; toProfile: Profile }[] => {
  const suggestions: { from: string; to: string; amount: number; fromProfile: Profile; toProfile: Profile }[] = []

  // Create separate arrays for those who owe and those who are owed
  const debtors = balances.filter(b => b.balance < -0.01).sort((a, b) => a.balance - b.balance) // Sort by most negative
  const creditors = balances.filter(b => b.balance > 0.01).sort((a, b) => b.balance - a.balance) // Sort by most positive

  // Create settlement suggestions to minimize transactions
  const tempDebtors = [...debtors]
  const tempCreditors = [...creditors]

  while (tempDebtors.length > 0 && tempCreditors.length > 0) {
    const debtor = tempDebtors[0]
    const creditor = tempCreditors[0]

    // Ensure profiles exist before trying to create a suggestion
    if (!debtor.profile || !creditor.profile) {
        console.warn('Skipping settlement suggestion due to missing profile information.');
        if (!debtor.profile) tempDebtors.shift(); // Remove debtor if profile is missing
        if (!creditor.profile) tempCreditors.shift(); // Remove creditor if profile is missing
        continue;
    }

    const debtAmount = Math.abs(debtor.balance)
    const creditAmount = creditor.balance
    const settlementAmount = Math.min(debtAmount, creditAmount)

    suggestions.push({
      from: debtor.userId,
      to: creditor.userId,
      amount: Math.round(settlementAmount * 100) / 100,
      fromProfile: debtor.profile,
      toProfile: creditor.profile
    })

    // Update balances
    debtor.balance += settlementAmount
    creditor.balance -= settlementAmount

    // Remove settled parties or parties with negligible balance
    if (Math.abs(debtor.balance) < 0.01) tempDebtors.shift()
    if (creditor.balance < 0.01) tempCreditors.shift()
  }

  return suggestions
}

// Add this function to your src/lib/api.ts file

export const createExpenseWithCustomSplits = async (
  householdId: string,
  description: string,
  amount: number,
  splits: Array<{ user_id: string; amount: number }>,
  date?: string,
  isRecurring: boolean = false
) => {
  const { data: { user } } = await supabase.auth.getUser()
  if (!user) throw new Error('Not authenticated')

  // Validate splits sum to total amount
  const totalSplits = splits.reduce((sum, split) => sum + split.amount, 0)
  if (Math.abs(totalSplits - amount) > 0.01) {
    throw new Error('Split amounts must equal total expense amount')
  }

  // Start a transaction by creating the expense first
  const finalDescription = isRecurring ? `${description} (Recurring)` : description

  // Create the expense
  const { data: expense, error: expenseError } = await supabase
    .from('expenses')
    .insert({
      household_id: householdId,
      description: finalDescription,
      amount,
      paid_by: user.id,
      date: date || new Date().toISOString().split('T')[0]
    })
    .select()
    .single()

  if (expenseError) throw expenseError

  // Create custom splits
  const splitRecords = splits.map(split => ({
    expense_id: expense.id,
    user_id: split.user_id,
    amount: split.amount,
    settled: split.user_id === user.id // Auto-settle for the payer
  }))

  const { error: splitsError } = await supabase
    .from('expense_splits')
    .insert(splitRecords)

  if (splitsError) {
    // If splits fail, we should ideally delete the expense
    // But for now, we'll just throw the error
    throw splitsError
  }

  // Create notifications for other members
  const otherMembers = splits.filter(split => split.user_id !== user.id)
  if (otherMembers.length > 0) {
    const { data: payerProfile } = await getProfile(user.id)
    
    if (payerProfile) {
      const notifications = otherMembers.map(split => ({
        user_id: split.user_id,
        household_id: householdId,
        type: 'expense_added' as const,
        title: 'New Expense Added',
        message: `${payerProfile.name} added "${description}" - You owe $${split.amount.toFixed(2)}`,
        data: {
          expense_id: expense.id,
          amount: split.amount,
          payer_id: user.id
        },
        is_read: false
      }))

      // Insert notifications (don't fail the expense if this fails)
      try {
        await supabase.from('notifications').insert(notifications)
      } catch (notifError) {
        console.error('Failed to create notifications:', notifError)
      }
    }
  }

  return expense
}

// Optional: Update the existing createExpense to use the new function
export const createExpenseV2 = async (
  householdId: string,
  description: string,
  amount: number,
  date?: string,
  isRecurring: boolean = false
) => {
  // Get all household members for equal split
  const members = await getHouseholdMembers(householdId)
  const splitAmount = amount / members.length
  
  const splits = members.map(member => ({
    user_id: member.user_id,
    amount: Math.round(splitAmount * 100) / 100 // Round to 2 decimal places
  }))

  // Adjust last split for any rounding differences
  const totalSplits = splits.reduce((sum, split) => sum + split.amount, 0)
  if (totalSplits !== amount) {
    splits[splits.length - 1].amount += (amount - totalSplits)
  }

  return createExpenseWithCustomSplits(
    householdId,
    description,
    amount,
    splits,
    date,
    isRecurring
  )
}<|MERGE_RESOLUTION|>--- conflicted
+++ resolved
@@ -531,11 +531,7 @@
   for (const recurring of dueExpenses) {
     try {
       // Create the expense, flagging it as recurring
-<<<<<<< HEAD
-      await createExpense( // This might need to be createExpenseV2 or createExpenseWithCustomSplits if default is not equal split
-=======
       await createExpense(
->>>>>>> 03e36ced
         recurring.household_id,
         recurring.description,
         recurring.amount,
