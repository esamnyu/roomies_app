--- conflicted
+++ resolved
@@ -9,12 +9,9 @@
 // IMPORTANT: YOU MUST ADD YOUR GEMINI API KEY HERE
 // Get your key from Google AI Studio: https://aistudio.google.com/app/apikey
 // ====================================================================================
-<<<<<<< HEAD
-const API_KEY = 'AIzaSyBtRyl_PGLr4ujpfHPBFl9TYU2BZZ1w4cc'; // <--- PASTE YOUR API KEY HERE
-=======
+
 const API_KEY = process.env.NEXT_PUBLIC_GOOGLE_API_KEY;
 
->>>>>>> 35272332
 
 // --- Component ---
 
@@ -171,8 +168,4 @@
     );
 };
 
-<<<<<<< HEAD
 export default AIMateChat;
-=======
-export default AIMateChat;
->>>>>>> 35272332
